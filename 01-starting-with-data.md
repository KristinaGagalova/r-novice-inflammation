--- conflicted
+++ resolved
@@ -1,8 +1,5 @@
 ---
-layout: page
-title: Programming with R
-subtitle: Analyzing patient data
-minutes: 30
+layout: lesson
 ---
 
 
@@ -603,11 +600,7 @@
 plot(avg_day_inflammation)
 ~~~
 
-<<<<<<< HEAD
-<img src="figure/01-starting-with-data-plot-avg-inflammation-1.png" title="plot of chunk plot-avg-inflammation" alt="plot of chunk plot-avg-inflammation" style="display: block; margin: auto;" />
-=======
 <img src="fig/01-starting-with-data-plot-avg-inflammation-1.png" title="plot of chunk plot-avg-inflammation" alt="plot of chunk plot-avg-inflammation" style="display: block; margin: auto;" />
->>>>>>> 97239c83
 
 Above, we gave the function `plot` a vector of numbers corresponding to the average inflammation per day across all patients.
 `plot` created a scatter plot where the y-axis is the average inflammation level and the x-axis is the order, or index, of the values in the vector, which in this case correspond to the 40 days of treatment.
@@ -620,11 +613,7 @@
 plot(max_day_inflammation)
 ~~~
 
-<<<<<<< HEAD
-<img src="figure/01-starting-with-data-plot-max-inflammation-1.png" title="plot of chunk plot-max-inflammation" alt="plot of chunk plot-max-inflammation" style="display: block; margin: auto;" />
-=======
 <img src="fig/01-starting-with-data-plot-max-inflammation-1.png" title="plot of chunk plot-max-inflammation" alt="plot of chunk plot-max-inflammation" style="display: block; margin: auto;" />
->>>>>>> 97239c83
 
 
 ~~~{.r}
@@ -632,11 +621,7 @@
 plot(min_day_inflammation)
 ~~~
 
-<<<<<<< HEAD
-<img src="figure/01-starting-with-data-plot-min-inflammation-1.png" title="plot of chunk plot-min-inflammation" alt="plot of chunk plot-min-inflammation" style="display: block; margin: auto;" />
-=======
 <img src="fig/01-starting-with-data-plot-min-inflammation-1.png" title="plot of chunk plot-min-inflammation" alt="plot of chunk plot-min-inflammation" style="display: block; margin: auto;" />
->>>>>>> 97239c83
 
 The maximum value rises and falls perfectly smoothly, while the minimum seems to be a step function. Neither result seems particularly likely, so either there's a mistake in our calculations or something is wrong with our data.
 
