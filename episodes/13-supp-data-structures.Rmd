--- conflicted
+++ resolved
@@ -342,11 +342,7 @@
 rbind(x, y)
 ```
 
-<<<<<<< HEAD
 You can also use the `byrow` argument to specify how the matrix is filled.
-=======
-You can also use the `byrow` argument to specify how the matrix is filled. 
->>>>>>> 2ccb7456
 From R's own documentation:
 
 ```{r}
@@ -357,13 +353,8 @@
 mdat
 ```
 
-<<<<<<< HEAD
-Elements of a matrix can be referenced by specifying the index along each dimension
-(e.g. "row" and "column") in single square brackets.
-=======
 Elements of a matrix can be referenced by specifying the index along each
 dimension (e.g. "row" and "column") in single square brackets.
->>>>>>> 2ccb7456
 
 ```{r}
 mdat[2, 3]
