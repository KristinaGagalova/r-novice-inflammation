--- conflicted
+++ resolved
@@ -20,7 +20,6 @@
 so you can share your work with them easily,
 and to use that language *well*.
 
-<<<<<<< HEAD
 We are studying inflammation in patients who have been given a new treatment for arthritis,
 and need to analyze the first dozen data sets of their daily inflammation.
 The data sets are stored in [comma-separated values](reference.html#comma-separated-values) (CSV) format:
@@ -43,19 +42,6 @@
 *   plot the result.
 
 To do all that, we'll have to learn a little bit about programming.
-=======
-
->##Getting ready{.getready}
->You need to download some files to follow this lesson:
->
->1. Make a new folder in your Desktop called ```r-novice-inflammation```.
->2. Download [r-novice-inflammation-data.zip](./r-novice-inflammation-data.zip) and move the file to this folder.
->3. If it’s not unzipped yet, double-click on it to unzip it. You should end up with a new folder called ```data```
->4. You can access this folder from the Unix shell with:
->```
->cd &amp;&amp; cd Desktop/r-novice-inflammation/data
->```
->>>>>>> afd5bd01
 
 > ## Prerequisites {.prereq}
 >
@@ -70,6 +56,10 @@
 > 1. Make a new folder in your Desktop called `r-novice-inflammation`.
 > 2. Download [r-novice-inflammation-data.zip](./r-novice-inflammation-data.zip) and move the file to this folder.
 > 3. If it's not unzipped yet, double-click on it to unzip it. You should end up with a new folder called `data`.
+> 4. You can access this folder from the Unix shell with:
+>```
+> $ cd && cd Desktop/r-novice-inflammation/data
+>```
 
 ## Topics
 
