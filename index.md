--- conflicted
+++ resolved
@@ -20,26 +20,6 @@
 so you can share your work with them easily,
 and to use that language *well*.
 
-<<<<<<< HEAD
-> ## Prerequisites {.prereq}
->
-> An understanding of the concepts of files and directories (including working
->directory) is required.
->
-> Though not required, we often use RStudio when teaching this lesson.
-> You can find our introduction to RStudio [here](01-supp-intro-rstudio.html).
-
-## Topics
-
-1.  [Analyzing patient data](01-starting-with-data.html)
-2.  [Creating functions](02-func-R.html)
-3.  [Analyzing multiple data sets](03-loops-R.html)
-4.  [Making choices](04-cond.html)
-5.  [Command-Line Programs](05-cmdline.html)
-6.  [Best practices for using R and designing programs](06-best-practices-R.html)
-7.  [Dynamic reports with knitr](07-knitr-R.html)
-8.  [Making packages in R](08-making-packages-R.html)
-=======
 We are studying inflammation in patients who have been given a new treatment for arthritis,
 and need to analyze the first dozen data sets of their daily inflammation.
 The data sets are stored in [comma-separated values](reference.html#comma-separated-values) (CSV) format:
@@ -66,8 +46,8 @@
 > ## Prerequisites {.prereq}
 >
 > Learners need to understand the concepts of files and directories
-> (including the working directory) and the difference between R and Rstudio.
-> For this lesson we will be using Rstudio environment to write R commands and scripts.
+> (including the working directory).
+> We often use RStudio to teach this lesson, but it is not required.
 
 > ## Getting ready {.getready}
 >
@@ -77,15 +57,16 @@
 > 2. Download [r-novice-inflammation-data.zip](./r-novice-inflammation-data.zip) and move the file to this folder.
 > 3. If it's not unzipped yet, double-click on it to unzip it. You should end up with a new folder called `data`.
 
-
 ## Topics
 
-1.  [Analyzing Patient Data](01-starting-with-data.html)
-2.  [Creating Functions](02-func-R.html)
-3.  [Analyzing Multiple Data Sets](03-loops-R.html)
-4.  [Making Choices](04-cond.html)
-5.  [Command-Line Programs](06-cmdline.html)
->>>>>>> 4eddafa1
+1.  [Analyzing patient data](01-starting-with-data.html)
+2.  [Creating functions](02-func-R.html)
+3.  [Analyzing multiple data sets](03-loops-R.html)
+4.  [Making choices](04-cond.html)
+5.  [Command-Line Programs](05-cmdline.html)
+6.  [Best practices for using R and designing programs](06-best-practices-R.html)
+7.  [Dynamic reports with knitr](07-knitr-R.html)
+8.  [Making packages in R](08-making-packages-R.html)
 
 ## Other Resources
 
